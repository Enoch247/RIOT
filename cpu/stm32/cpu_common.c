--- conflicted
+++ resolved
@@ -19,17 +19,12 @@
  * @}
  */
 
-<<<<<<< HEAD
+#include "periph/cpu_common.h"
+
 #include <assert.h>
 
+#include "compiler_hints.h"
 #include "macros/utils.h"
-=======
-#include "periph/cpu_common.h"
-
-#include <assert.h>
-
-#include "compiler_hints.h"
->>>>>>> 22531e63
 #include "modules.h"
 #include "periph_conf.h"
 #include "periph_cpu.h"
@@ -41,10 +36,6 @@
         defined(CPU_FAM_STM32F4) || \
         defined(CPU_FAM_STM32F7) || \
         defined(CPU_FAM_STM32L1)
-<<<<<<< HEAD
-        //TODO: add low pwr support?
-=======
->>>>>>> 22531e63
             #define APB1_PERIPH_LP_EN           RCC->APB1LPENR
             #define APB2_PERIPH_LP_EN           RCC->APB2LPENR
             #ifdef AHB_PERIPH_EN
@@ -59,28 +50,6 @@
             #ifdef AHB3_PERIPH_EN
                 #define AHB3_PERIPH_LP_EN       RCC->AHB3LPENR
             #endif
-<<<<<<< HEAD
-=======
-#endif
-
-/**
- * @brief   Timer specific additional bus clock prescaler
- *
- * This prescale factor is dependent on the actual APBx bus clock divider, if
- * the APBx presacler is != 1, it is set to 2, if the APBx prescaler is == 1, it
- * is set to 1.
- *
- * See reference manuals section 'reset and clock control'.
- */
-static const uint8_t apbmul[] = {
-#if (CLOCK_APB1 < CLOCK_CORECLOCK)
-    [APB1] = 2,
-#if defined(CPU_FAM_STM32L4) || defined(CPU_FAM_STM32WB) || \
-    defined(CPU_FAM_STM32G0) || defined(CPU_FAM_STM32G4) || \
-    defined(CPU_FAM_STM32L5) || defined(CPU_FAM_STM32U5) || \
-    defined(CPU_FAM_STM32WL) || defined(CPU_FAM_STM32C0)
-    [APB12] = 2,
->>>>>>> 22531e63
 #endif
 
 static volatile uint32_t* _rcc_en_reg(bus_t bus)
@@ -94,7 +63,6 @@
     case APB12:
         return &APB12_PERIPH_EN;
 #endif
-<<<<<<< HEAD
 #ifdef APB2_PERIPH_EN
     case APB2:
         return &APB2_PERIPH_EN;
@@ -145,78 +113,6 @@
         return NULL;
     }
 
-=======
-#if defined(APB2_PERIPH_EN)
-#if (CLOCK_APB2 < CLOCK_CORECLOCK)
-    [APB2] = 2
-#else
-    [APB2] = 1
-#endif
-#endif
-};
-
-static volatile uint32_t* _rcc_en_reg(bus_t bus)
-{
-    switch (bus) {
-#ifdef APB1_PERIPH_EN
-    case APB1:
-        return &APB1_PERIPH_EN;
-#endif
-#ifdef APB12_PERIPH_EN
-    case APB12:
-        return &APB12_PERIPH_EN;
-#endif
-#ifdef APB2_PERIPH_EN
-    case APB2:
-        return &APB2_PERIPH_EN;
-#endif
-#ifdef APB22_PERIPH_EN
-    case APB22:
-        return &APB22_PERIPH_EN;
-#endif
-#ifdef APB3_PERIPH_EN
-    case APB3:
-        return &APB3_PERIPH_EN;
-#endif
-#ifdef APB4_PERIPH_EN
-    case APB4:
-        return &APB4_PERIPH_EN;
-#endif
-#ifdef AHB_PERIPH_EN
-    case AHB:
-        return &AHB_PERIPH_EN;
-#endif
-#ifdef AHB1_PERIPH_EN
-    case AHB1:
-        return &AHB1_PERIPH_EN;
-#endif
-#ifdef AHB2_PERIPH_EN
-    case AHB2:
-        return &AHB2_PERIPH_EN;
-#endif
-#ifdef AHB22_PERIPH_EN
-    case AHB22:
-        return &AHB22_PERIPH_EN;
-#endif
-#ifdef AHB3_PERIPH_EN
-    case AHB3:
-        return &AHB3_PERIPH_EN;
-#endif
-#ifdef AHB4_PERIPH_EN
-    case AHB4:
-        return &AHB4_PERIPH_EN;
-#endif
-#ifdef IOP_PERIPH_EN
-    case IOP:
-        return &IOP_PERIPH_EN;
-#endif
-
-    case BUS_NUMOF:
-        assert(false);
-        return NULL;
-    }
-
->>>>>>> 22531e63
     assert(false);
     return NULL;
 }
@@ -262,7 +158,6 @@
     #define RCC_REG_IS_ATOMIC 1
     case AHB:
         return &AHB_PERIPH_DIS;
-<<<<<<< HEAD
 #endif
 #ifdef AHB1_PERIPH_DIS
     #define RCC_REG_IS_ATOMIC 1
@@ -289,34 +184,6 @@
     case AHB4:
         return &AHB4_PERIPH_DIS;
 #endif
-=======
-#endif
-#ifdef AHB1_PERIPH_DIS
-    #define RCC_REG_IS_ATOMIC 1
-    case AHB1:
-        return &AHB1_PERIPH_DIS;
-#endif
-#ifdef AHB2_PERIPH_DIS
-    #define RCC_REG_IS_ATOMIC 1
-    case AHB2:
-        return &AHB2_PERIPH_DIS;
-#endif
-#ifdef AHB22_PERIPH_DIS
-    #define RCC_REG_IS_ATOMIC 1
-    case AHB22:
-        return &AHB22_PERIPH_DIS;
-#endif
-#ifdef AHB3_PERIPH_DIS
-    #define RCC_REG_IS_ATOMIC 1
-    case AHB3:
-        return &AHB3_PERIPH_DIS;
-#endif
-#ifdef AHB4_PERIPH_DIS
-    #define RCC_REG_IS_ATOMIC 1
-    case AHB4:
-        return &AHB4_PERIPH_DIS;
-#endif
->>>>>>> 22531e63
 #ifdef IOP_PERIPH_DIS
     #define RCC_REG_IS_ATOMIC 1
     case IOP:
@@ -374,7 +241,6 @@
     #define HAS_LP_MODE 1
     case APB4:
         return &APB4_PERIPH_LP_EN;
-<<<<<<< HEAD
 #endif
 #ifdef AHB_PERIPH_LP_EN
     #define HAS_LP_MODE 1
@@ -416,49 +282,6 @@
     default:
         /* fall through */
 #endif
-=======
-#endif
-#ifdef AHB_PERIPH_LP_EN
-    #define HAS_LP_MODE 1
-    case AHB:
-        return &AHB_PERIPH_LP_EN;
-#endif
-#ifdef AHB1_PERIPH_LP_EN
-    #define HAS_LP_MODE 1
-    case AHB1:
-        return &AHB1_PERIPH_LP_EN;
-#endif
-#ifdef AHB2_PERIPH_LP_EN
-    #define HAS_LP_MODE 1
-    case AHB2:
-        return &AHB2_PERIPH_LP_EN;
-#endif
-#ifdef AHB22_PERIPH_LP_EN
-    #define HAS_LP_MODE 1
-    case AHB22:
-        return &AHB22_PERIPH_LP_EN;
-#endif
-#ifdef AHB3_PERIPH_LP_EN
-    #define HAS_LP_MODE 1
-    case AHB3:
-        return &AHB3_PERIPH_LP_EN;
-#endif
-#ifdef AHB4_PERIPH_LP_EN
-    #define HAS_LP_MODE 1
-    case AHB4:
-        return &AHB4_PERIPH_LP_EN;
-#endif
-#ifdef IOP_PERIPH_LP_EN
-    #define HAS_LP_MODE 1
-    case IOP:
-        return &IOP_PERIPH_LP_EN;
-#endif
-
-#if HAS_LP_MODE == 0
-    default:
-        /* fall through */
-#endif
->>>>>>> 22531e63
     case BUS_NUMOF:
         assert(false);
         return NULL;
@@ -507,7 +330,6 @@
 
 uint32_t periph_apb_clk(bus_t bus)
 {
-<<<<<<< HEAD
     switch (bus) {
         case APB1:
             return CLOCK_APB1;
@@ -576,14 +398,14 @@
     _rcc_reg_clr(_rcc_dis_reg(bus), mask);
 }
 
-static inline
+MAYBE_UNUSED static inline
 void _periph_lpclk_en(bus_t bus, uint32_t mask)
 {
     assert(bus < BUS_NUMOF);
     _rcc_reg_set(_rcc_lp_en_reg(bus), mask);
 }
 
-static inline
+MAYBE_UNUSED static inline
 void _periph_lpclk_dis(bus_t bus, uint32_t mask)
 {
     assert(bus < BUS_NUMOF);
@@ -601,64 +423,6 @@
 #if HAS_LP_MODE
 void periph_lpclk_dis(bus_t bus, uint32_t mask)
 {
-=======
-#ifdef CLOCK_APB2
-    if (bus == APB2) {
-        return CLOCK_APB2;
-    }
-#else
-    (void)bus;
-#endif
-    return CLOCK_APB1;
-}
-
-uint32_t periph_timer_clk(bus_t bus)
-{
-    return periph_apb_clk(bus) * apbmul[bus];
-}
-
-void periph_clk_en(bus_t bus, uint32_t mask)
-{
-    assert(bus < BUS_NUMOF);
-
-   _rcc_reg_set(_rcc_en_reg(bus), mask);
-
-    /* stm32xx-errata: Delay after a RCC peripheral clock enable */
-    __DSB();
-}
-
-void periph_clk_dis(bus_t bus, uint32_t mask)
-{
-    assert(bus < BUS_NUMOF);
-    _rcc_reg_clr(_rcc_dis_reg(bus), mask);
-}
-
-MAYBE_UNUSED static inline
-void _periph_lpclk_en(bus_t bus, uint32_t mask)
-{
-    assert(bus < BUS_NUMOF);
-    _rcc_reg_set(_rcc_lp_en_reg(bus), mask);
-}
-
-MAYBE_UNUSED static inline
-void _periph_lpclk_dis(bus_t bus, uint32_t mask)
-{
-    assert(bus < BUS_NUMOF);
-    _rcc_reg_clr(_rcc_lp_dis_reg(bus), mask);
-}
-
-#if HAS_LP_MODE
-void periph_lpclk_en(bus_t bus, uint32_t mask)
-{
-    /* call the function's implementation, which is outside the ifdef */
-    _periph_lpclk_en(bus, mask);
-}
-#endif
-
-#if HAS_LP_MODE
-void periph_lpclk_dis(bus_t bus, uint32_t mask)
-{
->>>>>>> 22531e63
     /* call the function's implementation, which is outside the ifdef */
     _periph_lpclk_dis(bus, mask);
 }
