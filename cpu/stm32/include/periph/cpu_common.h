--- conflicted
+++ resolved
@@ -63,11 +63,8 @@
       defined(CPU_FAM_STM32WB) || defined(CPU_FAM_STM32G4) || \
       defined(CPU_FAM_STM32G0) || defined(CPU_FAM_STM32L5) || \
       defined(CPU_FAM_STM32U5) || defined(CPU_FAM_STM32MP1) || \
-<<<<<<< HEAD
-      defined(CPU_FAM_STM32WL) || defined(CPU_FAM_STM32C0)
-=======
-      defined(CPU_FAM_STM32WL) || defined(CPU_FAM_STM32H7)
->>>>>>> ad273874
+      defined(CPU_FAM_STM32WL) || defined(CPU_FAM_STM32C0) || \
+      defined(CPU_FAM_STM32H7)
 #define CLOCK_LSI           (32000U)
 #else
 #error "error: LSI clock speed not defined for your target CPU"
@@ -194,16 +191,8 @@
 #endif
 #if defined(AHB_PERIPH_EN)
     AHB,            /**< AHB bus */
-<<<<<<< HEAD
 #endif
 #if defined(AHB1_PERIPH_EN)
-=======
-#elif defined(CPU_FAM_STM32F2) || defined(CPU_FAM_STM32F4) || \
-      defined(CPU_FAM_STM32L4) || defined(CPU_FAM_STM32F7) || \
-      defined(CPU_FAM_STM32WB) || defined(CPU_FAM_STM32G4) || \
-      defined(CPU_FAM_STM32L5) || defined(CPU_FAM_STM32U5) || \
-      defined(CPU_FAM_STM32WL) || defined(CPU_FAM_STM32H7)
->>>>>>> ad273874
     AHB1,           /**< AHB1 bus */
 #endif
 #if defined(AHB2_PERIPH_EN)
@@ -215,12 +204,7 @@
 #if defined(AHB3_PERIPH_EN)
     AHB3,           /**< AHB3 bus */
 #endif
-<<<<<<< HEAD
 #if defined(AHB4_PERIPH_EN)
-=======
-#if defined(CPU_FAM_STM32WB) || defined(CPU_FAM_STM32MP1) || \
-    defined(CPU_FAM_STM32H7)
->>>>>>> ad273874
     AHB4,           /**< AHB4 bus */
 #endif
 #if defined(IOP_PERIPH_EN)
