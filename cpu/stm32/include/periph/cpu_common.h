--- conflicted
+++ resolved
@@ -88,12 +88,9 @@
 #elif   defined(CPU_FAM_STM32MP1)
             #define APB1_PERIPH_EN              RCC->MC_APB1ENSETR
             #define APB1_PERIPH_DIS             RCC->MC_APB1ENCLRR
-<<<<<<< HEAD
 #elif   defined(CPU_FAM_STM32H7)
             #define APB1_PERIPH_EN              RCC->APB1LENR
             #define APB12_PERIPH_EN             RCC->APB1HENR
-=======
->>>>>>> 22531e63
 #elif   defined(APB1PERIPH_BASE) || \
         defined(CPU_FAM_STM32F0) || \
         defined(CPU_FAM_STM32L0)
@@ -119,13 +116,10 @@
             #define APB3_PERIPH_EN              RCC->APB3ENR
 #endif
 
-<<<<<<< HEAD
 #if     defined(CPU_FAM_STM32H7)
             #define APB4_PERIPH_EN              RCC->APB4ENR
 #endif
 
-=======
->>>>>>> 22531e63
 /* if CPU has AHB/AHB1 bus */
 #if     defined(AHBPERIPH_BASE) || \
         defined(CPU_FAM_STM32F3)
@@ -138,11 +132,7 @@
             #define AHB1_PERIPH_EN              RCC->AHB1ENR
 #endif
 
-<<<<<<< HEAD
-/* if CPU has APB2 bus */
-=======
 /* if CPU has AHB2 bus */
->>>>>>> 22531e63
 #if     defined(CPU_FAM_STM32F0) || \
         defined(CPU_FAM_STM32F3)
             /* CPU has AHB2, but no periph enable registers for the bus. */
@@ -181,16 +171,11 @@
 #if     defined(CPU_FAM_STM32MP1)
             #define AHB4_PERIPH_EN              RCC->MC_AHB4ENSETR
             #define AHB4_PERIPH_DIS             RCC->MC_AHB4ENCLRR
-<<<<<<< HEAD
 #elif   defined(CPU_FAM_STM32H7)
             #define AHB4_PERIPH_EN              RCC->AHB4ENR
 #elif   defined(AHB4PERIPH_BASE)
-            #define AHB4_PERIPH_EN              RCC->AHB3ENR //TODO: AHB3?
-=======
-#elif   defined(AHB4PERIPH_BASE)
             /* AHB3ENR is not a typo here. It controls both AHB3 and AHB4. */
             #define AHB4_PERIPH_EN              RCC->AHB3ENR
->>>>>>> 22531e63
 #endif
 
 /* if CPU has IOP bus */
@@ -216,12 +201,9 @@
 #if defined(APB3_PERIPH_EN)
     APB3,           /**< APB3 bus */
 #endif
-<<<<<<< HEAD
 #if defined(APB4_PERIPH_EN)
     APB4,           /**< APB4 bus */
 #endif
-=======
->>>>>>> 22531e63
 #if defined(AHB_PERIPH_EN)
     AHB,            /**< AHB bus */
 #endif
