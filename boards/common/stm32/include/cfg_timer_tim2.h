--- conflicted
+++ resolved
@@ -42,11 +42,7 @@
         .rcc_mask = RCC_APB1ENR1_TIM2EN,
 #elif CPU_FAM_STM32MP1
         .rcc_mask = RCC_MC_APB1ENSETR_TIM2EN,
-<<<<<<< HEAD
-#elif defined(RCC_APB1LENR_TIM2EN) //TODO
-=======
 #elif defined(RCC_APB1LENR_TIM2EN)
->>>>>>> 533cbc35
         .rcc_mask = RCC_APB1LENR_TIM2EN,
 #else
         .rcc_mask = RCC_APB1ENR_TIM2EN,
